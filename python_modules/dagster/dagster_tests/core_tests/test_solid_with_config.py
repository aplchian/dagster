import pytest

from dagster import (
    DagsterInvalidConfigError,
    Field,
    InputDefinition,
    ModeDefinition,
    String,
    composite_solid,
    execute_pipeline,
    input_manager,
    pipeline,
<<<<<<< HEAD
    solid,
=======
    root_input_manager,
>>>>>>> bc5e5021
)
from dagster.legacy import solid


def test_basic_solid_with_config():
    did_get = {}

    @solid(
        name="solid_with_context",
        input_defs=[],
        output_defs=[],
        config_schema={"some_config": Field(String)},
    )
    def solid_with_context(context):
        did_get["yep"] = context.solid_config

    @pipeline
    def pipeline_def():
        solid_with_context()

    execute_pipeline(
        pipeline_def, {"solids": {"solid_with_context": {"config": {"some_config": "foo"}}}}
    )

    assert "yep" in did_get
    assert "some_config" in did_get["yep"]


def test_config_arg_mismatch():
    def _t_fn(*_args):
        raise Exception("should not reach")

    @solid(
        name="solid_with_context",
        input_defs=[],
        output_defs=[],
        config_schema={"some_config": Field(String)},
    )
    def solid_with_context(context):
        raise Exception("should not reach")

    @pipeline
    def pipeline_def():
        solid_with_context()

    with pytest.raises(DagsterInvalidConfigError):
        execute_pipeline(
            pipeline_def, {"solids": {"solid_with_context": {"config": {"some_config": 1}}}}
        )


def test_solid_not_found():
    @solid(name="find_me_solid", input_defs=[], output_defs=[])
    def find_me_solid(_):
        raise Exception("should not reach")

    @pipeline
    def pipeline_def():
        find_me_solid()

    with pytest.raises(DagsterInvalidConfigError):
        execute_pipeline(pipeline_def, {"solids": {"not_found": {"config": {"some_config": 1}}}})


def test_extra_config_ignored_default_input():
    @solid(config_schema={"some_config": str})
    def solid1(_):
        return "public.table_1"

    @solid
    def solid2(_, input_table="public.table_1"):
        return input_table

    @pipeline
    def my_pipeline():
        solid2(solid1())

    run_config = {"solids": {"solid1": {"config": {"some_config": "a"}}}}
    assert execute_pipeline(my_pipeline, run_config=run_config).success

    # same run config is valid even though solid1 not in subset
    assert execute_pipeline(my_pipeline, run_config=run_config, solid_selection=["solid2"]).success

    with pytest.raises(DagsterInvalidConfigError):
        # typos still raise, solid_1 instead of solid1
        execute_pipeline(
            my_pipeline,
            {"solids": {"solid_1": {"config": {"some_config": "a"}}}},
            solid_selection=["solid2"],
        )


def test_extra_config_ignored_no_default_input():
    @solid(config_schema={"some_config": str})
    def solid1(_):
        return "public.table_1"

    @solid
    def solid2(_, input_table):
        return input_table

    @pipeline
    def my_pipeline():
        solid2(solid1())

    run_config = {"solids": {"solid1": {"config": {"some_config": "a"}}}}
    assert execute_pipeline(my_pipeline, run_config=run_config).success

    # run config is invalid since there is no input for solid2
    with pytest.raises(DagsterInvalidConfigError):
        execute_pipeline(
            my_pipeline,
            run_config=run_config,
            solid_selection=["solid2"],
        )

    # works if input added, don't need to remove other stuff
    run_config["solids"]["solid2"] = {"inputs": {"input_table": {"value": "public.table_1"}}}
    assert execute_pipeline(
        my_pipeline,
        run_config=run_config,
        solid_selection=["solid2"],
    ).success

    # input for solid2 ignored if select solid1
    assert execute_pipeline(
        my_pipeline,
        run_config=run_config,
        solid_selection=["solid1"],
    ).success


def test_extra_config_ignored_composites():
    @solid(config_schema={"some_config": str})
    def solid1(_):
        return "public.table_1"

    @composite_solid(
        config_schema={"wrapped_config": str},
        config_fn=lambda cfg: {"solid1": {"config": {"some_config": cfg["wrapped_config"]}}},
    )
    def composite1():
        return solid1()

    @solid
    def solid2(_, input_table="public.table"):
        return input_table

    @composite_solid
    def composite2(input_table):
        return solid2(input_table)

    @pipeline
    def my_pipeline():
        composite2(composite1())

    run_config = {"solids": {"composite1": {"config": {"wrapped_config": "a"}}}}
    assert execute_pipeline(my_pipeline, run_config=run_config).success

    assert execute_pipeline(
        my_pipeline, run_config=run_config, solid_selection=["composite2"]
    ).success

    assert execute_pipeline(
        my_pipeline, run_config=run_config, solid_selection=["composite1"]
    ).success


def test_extra_config_input_bug():
    @solid
    def root(_):
        return "public.table_1"

    @solid(config_schema={"some_config": str})
    def takes_input(_, input_table):
        return input_table

    @pipeline
    def my_pipeline():
        takes_input(root())

    # Requires passing some config to the solid to bypass the
    # solid block level optionality
    run_config = {"solids": {"takes_input": {"config": {"some_config": "a"}}}}

    assert execute_pipeline(my_pipeline, run_config=run_config).success

    # Test against a bug where we generated required input config
    # for takes_input even though it was not being executed.
    assert execute_pipeline(
        my_pipeline,
        run_config=run_config,
        solid_selection=["root"],
    ).success

    # subselected pipeline shouldn't require the unselected solid's config
    assert execute_pipeline(
        my_pipeline,
        solid_selection=["root"],
    ).success


def test_extra_config_unsatisfied_input():
    @solid
    def start(_, x):
        return x

    @solid
    def end(_, x=1):
        return x

    @pipeline
    def testing():
        end(start())

    assert execute_pipeline(
        testing, run_config={"solids": {"start": {"inputs": {"x": {"value": 4}}}}}
    ).success

    # test to ensure that if start is not being executed its
    # input config is still allowed (and ignored)
    assert execute_pipeline(
        testing,
        run_config={"solids": {"start": {"inputs": {"x": {"value": 4}}}}},
        solid_selection=["end"],
    ).success


def test_extra_config_unsatisfied_input_io_man():
    @input_manager(input_config_schema=int)
    def config_io_man(context):
        return context.config

    @solid(input_defs=[InputDefinition("x", input_manager_key="my_loader")])
    def start(_, x):
        return x

    @solid
    def end(_, x=1):
        return x

    @pipeline(mode_defs=[ModeDefinition(resource_defs={"my_loader": config_io_man})])
    def testing_io():
        end(start())

    assert execute_pipeline(
        testing_io,
        run_config={
            "solids": {"start": {"inputs": {"x": 3}}},
        },
    ).success

    # test to ensure that if start is not being executed its
    # input config is still allowed (and ignored)
    assert execute_pipeline(
        testing_io,
        run_config={
            "solids": {"start": {"inputs": {"x": 3}}},
        },
        solid_selection=["end"],
    ).success


def test_config_with_no_schema():
    @solid
    def my_solid(context):
        assert context.solid_config == 5

    @pipeline
    def my_pipeline():
        my_solid()

    execute_pipeline(my_pipeline, run_config={"solids": {"my_solid": {"config": 5}}})<|MERGE_RESOLUTION|>--- conflicted
+++ resolved
@@ -10,11 +10,6 @@
     execute_pipeline,
     input_manager,
     pipeline,
-<<<<<<< HEAD
-    solid,
-=======
-    root_input_manager,
->>>>>>> bc5e5021
 )
 from dagster.legacy import solid
 
